--- conflicted
+++ resolved
@@ -2,11 +2,8 @@
 package Net::SSH::Perl::Buffer;
 use strict;
 use warnings;
-<<<<<<< HEAD
-=======
 
 use constant MAX_BIGNUM => 32;
->>>>>>> c9fcb6fe
 
 {
     my %MP_MAP = (

--- conflicted
+++ resolved
@@ -26,13 +26,7 @@
     $HOSTNAME = hostname();
 };
 
-<<<<<<< HEAD
-$VERSION = '1.42';
-=======
 $VERSION = '2.00';
-
-sub VERSION { $VERSION }
->>>>>>> c9fcb6fe
 
 sub new {
     my $class = shift;

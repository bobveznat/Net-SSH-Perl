--- #YAML:1.0
name                    : Net-SSH-Perl
<<<<<<< HEAD
version                 : 1.42
=======
version                 : 2.00
>>>>>>> c9fcb6fe
abstract                : Perl client interface to SSH
author:              
  - David Robins <dbrobins@cpan.org>
  - Lance Kinley <lkinley@loyaltymethods.com>
license                 : perl
distribution_type       : module
dynamic_config          : 1

requires:     
  BSD::arc4random       : 1.50
  Convert::PEM          : 0.05
  Crypt::Curve25519     : 0.04
  Crypt::DES            : 0
  Crypt::DH             : 0.01
  Crypt::DSA            : 0.11
  Crypt::Ed25519        : 1.0
  Crypt::IDEA           : 0
  Crypt::OpenSSL::AES   : 0.03
  Digest::HMAC_MD5      : 0
  Digest::MD5           : 0
<<<<<<< HEAD
  Digest::SHA1          : 2.10
=======
  Digest::SHA           : 4.0.0
>>>>>>> c9fcb6fe
  File::HomeDir         : 0
  IO::Socket            : 0
  Math::GMP             : 1.04
  Math::Pari            : 2.001804
  MIME::Base64          : 0
  Scalar::Util          : 0
  String::CRC32         : 1.2
build_requires:
  Test::More            : 0.61
recommends:
  Module::Signature     : 0.50
  Digest::BubbleBabble  : 0
  Crypt::RSA            : 0
  Term::ReadKey         : 0

resources:
  homepage              : http://search.cpan.org/dist/Net-SSH-Perl/
  license               : http://dev.perl.org/licenses/
  bugtracker            : http://rt.cpan.org/Public/Dist/Display.html?Name=Net-SSH-Perl
  MailingList           : https://lists.sourceforge.net/lists/listinfo/ssh-sftp-perl-users
  repository            : https://github.com/renormalist/Net-SSH-Perl

meta-spec:
  version               : 1.4
  url                   : http://module-build.sourceforge.net/META-spec-v1.4.html

generated_by            : emacs<|MERGE_RESOLUTION|>--- conflicted
+++ resolved
@@ -1,10 +1,6 @@
 --- #YAML:1.0
 name                    : Net-SSH-Perl
-<<<<<<< HEAD
-version                 : 1.42
-=======
 version                 : 2.00
->>>>>>> c9fcb6fe
 abstract                : Perl client interface to SSH
 author:              
   - David Robins <dbrobins@cpan.org>
@@ -25,11 +21,7 @@
   Crypt::OpenSSL::AES   : 0.03
   Digest::HMAC_MD5      : 0
   Digest::MD5           : 0
-<<<<<<< HEAD
-  Digest::SHA1          : 2.10
-=======
   Digest::SHA           : 4.0.0
->>>>>>> c9fcb6fe
   File::HomeDir         : 0
   IO::Socket            : 0
   Math::GMP             : 1.04
